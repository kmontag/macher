--- conflicted
+++ resolved
@@ -37,11 +37,10 @@
 .PHONY: lint
 lint: analyze lint.declare lint.package lint.regexps
 
-<<<<<<< HEAD
 .PHONY: compile
 compile: $(EASK) .eask
 	$(EASK) --strict compile
-=======
+
 .PHONY: format
 format: format.elisp format.prettier
 
@@ -106,7 +105,6 @@
 .PHONY: format.prettier.check
 format.prettier.check: $(PRETTIER)
 	git ls-files --cached --others --exclude-standard | xargs $(PRETTIER) --check --ignore-unknown
->>>>>>> 2f9e3175
 
 # Convenience targets for running tests that match a pattern, e.g. `make test.unit`.
 .PHONY: test.%
