{
  "name": "macher",
  "version": "0.0.0-dev",
  "private": true,
  "description": "Development dependencies for macher.el",
  "scripts": {
    "test": "eask exec buttercup --stale-file-error tests/",
    "//": "postinstall copies package files so elisp-autofmt can read macro definitions even when packages aren't installed in the user's Emacs",
    "postinstall": "eask install-deps --dev && cp .eask/*/elpa/buttercup-*/buttercup.el .eask/buttercup.el && cp .eask/*/elpa/gptel-*/gptel.el .eask/gptel.el && cp .eask/*/elpa/gptel-*/gptel-ollama.el .eask/gptel-ollama.el"
  },
  "devDependencies": {
    "@emacs-eask/cli": "^0.11.1",
    "@semantic-release/changelog": "^6.0.3",
    "@semantic-release/exec": "^7.1.0",
    "@semantic-release/git": "^10.0.1",
    "@sourcemeta/jsonschema": "^10.0.0",
    "@tsconfig/node-lts": "^22.0.1",
<<<<<<< HEAD
    "semantic-release": "^25.0.2"
=======
    "prettier": "^3.7.1",
    "semantic-release": "^24.2.5"
>>>>>>> 2f9e3175
  }
}<|MERGE_RESOLUTION|>--- conflicted
+++ resolved
@@ -15,11 +15,7 @@
     "@semantic-release/git": "^10.0.1",
     "@sourcemeta/jsonschema": "^10.0.0",
     "@tsconfig/node-lts": "^22.0.1",
-<<<<<<< HEAD
+    "prettier": "^3.7.1",
     "semantic-release": "^25.0.2"
-=======
-    "prettier": "^3.7.1",
-    "semantic-release": "^24.2.5"
->>>>>>> 2f9e3175
   }
 }